[build-system]
requires = ["setuptools~=68.0", "wheel~=0.40.0"]
build-backend = "setuptools.build_meta"

[project]
name         = "home-assistant-frontend"
<<<<<<< HEAD
version      = "20240806.1"
=======
version      = "20240809.0"
>>>>>>> e26e6d7c
license      = {text = "Apache-2.0"}
description  = "The Home Assistant frontend"
readme       = "README.md"
authors      = [
    {name = "The Home Assistant Authors", email = "hello@home-assistant.io"}
]
requires-python = ">=3.11.0"

[project.urls]
"Homepage" = "https://github.com/home-assistant/frontend"

[tool.setuptools]
platforms = ["any"]
zip-safe  = false
include-package-data = true

[tool.setuptools.packages.find]
include = ["hass_frontend*"]<|MERGE_RESOLUTION|>--- conflicted
+++ resolved
@@ -4,11 +4,7 @@
 
 [project]
 name         = "home-assistant-frontend"
-<<<<<<< HEAD
-version      = "20240806.1"
-=======
 version      = "20240809.0"
->>>>>>> e26e6d7c
 license      = {text = "Apache-2.0"}
 description  = "The Home Assistant frontend"
 readme       = "README.md"
