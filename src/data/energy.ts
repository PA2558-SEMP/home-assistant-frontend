--- conflicted
+++ resolved
@@ -428,6 +428,7 @@
       )
     : Promise.resolve({});
 
+  let statsCompare;
   let startCompare;
   let endCompare;
   let _energyStatsCompare = Promise.resolve({});
@@ -516,13 +517,9 @@
     _fossilEnergyConsumptionCompare,
   ]);
   const stats = { ...energyStats, ...waterStats };
-<<<<<<< HEAD
-  const statsCompare = { ...energyStatsCompare, ...waterStatsCompare };
-=======
   if (compare) {
     statsCompare = { ...energyStatsCompare, ...waterStatsCompare };
   }
->>>>>>> f75d17e1
   if (allStatIDs.length) {
     statsMetadataArray.forEach((x) => {
       statsMetadata[x.statistic_id] = x;
