--- conflicted
+++ resolved
@@ -80,17 +80,11 @@
           ></paper-input>
         </div>
         ${this.ranges
-<<<<<<< HEAD
           ? html`<div
               slot="ranges"
               class="date-range-ranges"
               .dir=${this._rtlDirection}
-            >
-              <mwc-list @click=${this._setDateRange}>
-=======
-          ? html`<div slot="ranges" class="date-range-ranges">
               <mwc-list @request-selected=${this._setDateRange}>
->>>>>>> 4af26602
                 ${Object.entries(this.ranges).map(
                   ([name, dates]) => html`<mwc-list-item
                     .activated=${this.startDate.getTime() ===
