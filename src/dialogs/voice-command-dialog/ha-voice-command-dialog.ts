import "@material/mwc-button/mwc-button";
import {
  mdiChevronDown,
  mdiClose,
  mdiHelpCircleOutline,
  mdiStar,
} from "@mdi/js";
import {
  css,
  CSSResultGroup,
  html,
  LitElement,
  nothing,
  PropertyValues,
} from "lit";
import { customElement, property, query, state } from "lit/decorators";
import { storage } from "../../common/decorators/storage";
import { fireEvent } from "../../common/dom/fire_event";
import { stopPropagation } from "../../common/dom/stop_propagation";
import "../../components/ha-button";
import "../../components/ha-button-menu";
import "../../components/ha-dialog";
import "../../components/ha-dialog-header";
import "../../components/ha-icon-button";
import "../../components/ha-list-item";
import {
  AssistPipeline,
  getAssistPipeline,
  listAssistPipelines,
} from "../../data/assist_pipeline";
import { haStyleDialog } from "../../resources/styles";
import type { HomeAssistant } from "../../types";
import { AudioRecorder } from "../../util/audio-recorder";
import { documentationUrl } from "../../util/documentation-url";
import { VoiceCommandDialogParams } from "./show-ha-voice-command-dialog";
import { supportsFeature } from "../../common/entity/supports-feature";
import { ConversationEntityFeature } from "../../data/conversation";
import "./assist-chat";
import type { HaAssistChat } from "./assist-chat";

@customElement("ha-voice-command-dialog")
export class HaVoiceCommandDialog extends LitElement {
  @property({ attribute: false }) public hass!: HomeAssistant;

  @state() private _opened = false;

  @storage({
    key: "AssistPipelineId",
    state: true,
    subscribe: false,
  })
  private _pipelineId?: string;

  @state() private _pipeline?: AssistPipeline;

  @state() private _pipelines?: AssistPipeline[];

  @state() private _preferredPipeline?: string;

  @query("assist-chat") private _assistChat!: HaAssistChat;

  private _pipelinePromise?: Promise<AssistPipeline>;

  public async showDialog(
    params: Required<VoiceCommandDialogParams>
  ): Promise<void> {
    if (params.pipeline_id === "last_used") {
      // Do not set pipeline id (retrieve from storage)
    } else if (params.pipeline_id === "preferred") {
      await this._loadPipelines();
      this._pipelineId = this._preferredPipeline;
    } else {
      this._pipelineId = params.pipeline_id;
    }

    this._opened = true;
    await this.updateComplete;

    await this._pipelinePromise;
    if (
      params?.start_listening &&
      this._pipeline?.stt_engine &&
      AudioRecorder.isSupported
    ) {
      this._assistChat.toggleListening();
    }
  }

  public async closeDialog(): Promise<void> {
    this._opened = false;
    this._pipeline = undefined;
    this._pipelines = undefined;
    this._assistChat.stopListening();
    fireEvent(this, "dialog-closed", { dialog: this.localName });
  }

  protected render() {
    if (!this._opened) {
      return nothing;
    }

    const controlHA = !this._pipeline
      ? false
<<<<<<< HEAD
      : supportsFeature(
          this.hass.states[this._pipeline?.conversation_engine],
          ConversationEntityFeature.CONTROL
        );
=======
      : this.hass.states[this._pipeline?.conversation_engine]
        ? supportsFeature(
            this.hass.states[this._pipeline?.conversation_engine],
            ConversationEntityFeature.CONTROL
          )
        : true;
    const supportsMicrophone = AudioRecorder.isSupported;
    const supportsSTT = this._pipeline?.stt_engine;
>>>>>>> b4dd9531

    return html`
      <ha-dialog
        open
        @closed=${this.closeDialog}
        .heading=${this.hass.localize("ui.dialogs.voice_command.title")}
        hideactions
      >
        <ha-dialog-header slot="heading">
          <ha-icon-button
            slot="navigationIcon"
            dialogAction="cancel"
            .label=${this.hass.localize("ui.common.close")}
            .path=${mdiClose}
          ></ha-icon-button>
          <div slot="title">
            ${this.hass.localize("ui.dialogs.voice_command.title")}
            <ha-button-menu
              @opened=${this._loadPipelines}
              @closed=${stopPropagation}
              activatable
              fixed
            >
              <ha-button slot="trigger">
                ${this._pipeline?.name}
                <ha-svg-icon
                  slot="trailingIcon"
                  .path=${mdiChevronDown}
                ></ha-svg-icon>
              </ha-button>
              ${this._pipelines?.map(
                (pipeline) =>
                  html`<ha-list-item
                    ?selected=${pipeline.id === this._pipelineId ||
                    (!this._pipelineId &&
                      pipeline.id === this._preferredPipeline)}
                    .pipeline=${pipeline.id}
                    @click=${this._selectPipeline}
                    .hasMeta=${pipeline.id === this._preferredPipeline}
                  >
                    ${pipeline.name}${pipeline.id === this._preferredPipeline
                      ? html`
                          <ha-svg-icon
                            slot="meta"
                            .path=${mdiStar}
                          ></ha-svg-icon>
                        `
                      : nothing}
                  </ha-list-item>`
              )}
              ${this.hass.user?.is_admin
                ? html`<li divider role="separator"></li>
                    <a href="/config/voice-assistants/assistants"
                      ><ha-list-item @click=${this.closeDialog}
                        >${this.hass.localize(
                          "ui.dialogs.voice_command.manage_assistants"
                        )}</ha-list-item
                      ></a
                    >`
                : nothing}
            </ha-button-menu>
          </div>
          <a
            href=${documentationUrl(this.hass, "/docs/assist/")}
            slot="actionItems"
            target="_blank"
            rel="noopener noreferer"
          >
            <ha-icon-button
              .label=${this.hass.localize("ui.common.help")}
              .path=${mdiHelpCircleOutline}
            ></ha-icon-button>
          </a>
        </ha-dialog-header>
        ${controlHA
          ? nothing
          : html`
              <ha-alert>
                ${this.hass.localize(
                  "ui.dialogs.voice_command.conversation_no_control"
                )}
              </ha-alert>
            `}
        <assist-chat
          .hass=${this.hass}
          .pipelineId=${this._pipelineId}
        ></assist-chat>
      </ha-dialog>
    `;
  }

  protected willUpdate(changedProperties: PropertyValues): void {
    if (
      changedProperties.has("_pipelineId") ||
      (changedProperties.has("_opened") && this._opened === true)
    ) {
      this._getPipeline();
    }
  }

  private async _getPipeline() {
    try {
      this._pipelinePromise = getAssistPipeline(this.hass, this._pipelineId);
      this._pipeline = await this._pipelinePromise;
    } catch (e: any) {
      if (e.code === "not_found") {
        this._pipelineId = undefined;
      }
    }
  }

  private async _loadPipelines() {
    if (this._pipelines) {
      return;
    }
    const { pipelines, preferred_pipeline } = await listAssistPipelines(
      this.hass
    );
    this._pipelines = pipelines;
    this._preferredPipeline = preferred_pipeline || undefined;
  }

  private async _selectPipeline(ev: CustomEvent) {
    this._pipelineId = (ev.currentTarget as any).pipeline;
  }

  static get styles(): CSSResultGroup {
    return [
      haStyleDialog,
      css`
        ha-dialog {
          --primary-action-button-flex: 1;
          --secondary-action-button-flex: 0;
          --mdc-dialog-max-width: 500px;
          --mdc-dialog-max-height: 500px;
          --dialog-content-padding: 0;
        }
        ha-dialog-header a {
          color: var(--primary-text-color);
        }
        div[slot="title"] {
          display: flex;
          flex-direction: column;
          margin: -4px 0;
        }
        ha-button-menu {
          --mdc-theme-on-primary: var(--text-primary-color);
          --mdc-theme-primary: var(--primary-color);
          margin-top: -8px;
          margin-bottom: 0;
          margin-right: 0;
          margin-inline-end: 0;
          margin-left: -8px;
          margin-inline-start: -8px;
        }
        ha-button-menu ha-button {
          --mdc-theme-primary: var(--secondary-text-color);
          --mdc-typography-button-text-transform: none;
          --mdc-typography-button-font-size: unset;
          --mdc-typography-button-font-weight: 400;
          --mdc-typography-button-letter-spacing: var(
            --mdc-typography-headline6-letter-spacing,
            0.0125em
          );
          --mdc-typography-button-line-height: var(
            --mdc-typography-headline6-line-height,
            2rem
          );
          --button-height: auto;
        }
        ha-button-menu ha-button ha-svg-icon {
          height: 28px;
          margin-left: 4px;
          margin-inline-start: 4px;
          margin-inline-end: initial;
          direction: var(--direction);
        }
        ha-list-item {
          --mdc-list-item-meta-size: 16px;
        }
        ha-list-item ha-svg-icon {
          margin-left: 4px;
          margin-inline-start: 4px;
          margin-inline-end: initial;
          direction: var(--direction);
          display: block;
        }
        ha-button-menu a {
          text-decoration: none;
        }
      `,
    ];
  }
}

declare global {
  interface HTMLElementTagNameMap {
    "ha-voice-command-dialog": HaVoiceCommandDialog;
  }
}<|MERGE_RESOLUTION|>--- conflicted
+++ resolved
@@ -101,21 +101,12 @@
 
     const controlHA = !this._pipeline
       ? false
-<<<<<<< HEAD
-      : supportsFeature(
-          this.hass.states[this._pipeline?.conversation_engine],
-          ConversationEntityFeature.CONTROL
-        );
-=======
       : this.hass.states[this._pipeline?.conversation_engine]
         ? supportsFeature(
             this.hass.states[this._pipeline?.conversation_engine],
             ConversationEntityFeature.CONTROL
           )
         : true;
-    const supportsMicrophone = AudioRecorder.isSupported;
-    const supportsSTT = this._pipeline?.stt_engine;
->>>>>>> b4dd9531
 
     return html`
       <ha-dialog
