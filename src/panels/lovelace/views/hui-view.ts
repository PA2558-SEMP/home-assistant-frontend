--- conflicted
+++ resolved
@@ -390,15 +390,9 @@
       mwc-fab {
         position: sticky;
         float: right;
-<<<<<<< HEAD
-        bottom: 16px;
-        right: 16px;
-        z-index: 5;
-=======
         right: calc(16px + env(safe-area-inset-right));
         bottom: calc(16px + env(safe-area-inset-bottom));
-        z-index: 1;
->>>>>>> bb5f6e88
+        z-index: 5;
       }
 
       mwc-fab.rtl {
