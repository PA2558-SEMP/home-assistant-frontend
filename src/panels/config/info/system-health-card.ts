import "@material/mwc-button/mwc-button";
import "@material/mwc-icon-button";
import "../../../components/ha-circular-progress";
import { mdiContentCopy } from "@mdi/js";
import {
  css,
  CSSResult,
  html,
  internalProperty,
  LitElement,
  property,
  query,
  TemplateResult,
} from "lit-element";
import "../../../components/ha-card";
import "@polymer/paper-tooltip/paper-tooltip";
import type { PaperTooltipElement } from "@polymer/paper-tooltip/paper-tooltip";
import { domainToName } from "../../../data/integration";
import {
  subscribeSystemHealthInfo,
  SystemHealthInfo,
  SystemCheckValueObject,
} from "../../../data/system_health";
import { HomeAssistant } from "../../../types";
import { formatDateTime } from "../../../common/datetime/format_date_time";
import { copyToClipboard } from "../../../common/util/copy-clipboard";

const sortKeys = (a: string, b: string) => {
  if (a === "homeassistant") {
    return -1;
  }
  if (b === "homeassistant") {
    return 1;
  }
  if (a < b) {
    return -1;
  }
  if (b < a) {
    return 1;
  }
  return 0;
};

class SystemHealthCard extends LitElement {
  @property({ attribute: false }) public hass!: HomeAssistant;

  @internalProperty() private _info?: SystemHealthInfo;

  @query("paper-tooltip", true) private _toolTip?: PaperTooltipElement;

  protected render(): TemplateResult {
    if (!this.hass) {
      return html``;
    }
    const sections: TemplateResult[] = [];

    if (!this._info) {
      sections.push(
        html`
          <div class="loading-container">
            <ha-circular-progress active></ha-circular-progress>
          </div>
        `
      );
    } else {
      const domains = Object.keys(this._info).sort(sortKeys);
      for (const domain of domains) {
        const domainInfo = this._info[domain];
        const keys: TemplateResult[] = [];

        for (const key of Object.keys(domainInfo.info)) {
          let value: unknown;

          if (
            domainInfo.info[key] &&
            typeof domainInfo.info[key] === "object"
          ) {
            const info = domainInfo.info[key] as SystemCheckValueObject;

            if (info.type === "pending") {
              value = html`
                <ha-circular-progress active size="tiny"></ha-circular-progress>
              `;
            } else if (info.type === "failed") {
              value = html`
                <span class="error">${info.error}</span>${!info.more_info
                  ? ""
                  : html`
                      –
                      <a
                        href=${info.more_info}
                        target="_blank"
                        rel="noreferrer noopener"
                      >
                        ${this.hass.localize(
                          "ui.panel.config.info.system_health.more_info"
                        )}
                      </a>
                    `}
              `;
            } else if (info.type === "date") {
              value = formatDateTime(new Date(info.value), this.hass.language);
            }
          } else {
            value = domainInfo.info[key];
          }

          keys.push(html`
            <tr>
              <td>
                ${this.hass.localize(
                  `component.${domain}.system_health.info.${key}`
                ) || key}
              </td>
              <td>${value}</td>
            </tr>
          `);
        }
        if (domain !== "homeassistant") {
          sections.push(
<<<<<<< HEAD
            html`
              <div class="card-header">
                <h3>
                  ${domainToName(this.hass.localize, domain)}
                </h3>
                ${!domainInfo.manage_url
                  ? ""
                  : html`
                      <a class="manage" href=${domainInfo.manage_url}>
                        <mwc-button>
                          ${this.hass.localize(
                            "ui.panel.config.info.system_health.manage"
                          )}
                        </mwc-button>
                      </a>
                    `}
              </div>
            `
=======
            html`<h3>${domainToName(this.hass.localize, domain)}</h3>`
>>>>>>> 744efa30
          );
        }
        sections.push(html`
          <table>
            ${keys}
          </table>
        `);
      }
    }

    return html`
      <ha-card>
        <h1 class="card-header">
          <div class="card-header-text">
            ${domainToName(this.hass.localize, "system_health")}
          </div>
          <mwc-icon-button id="copy" @click=${this._copyInfo}>
            <ha-svg-icon .path=${mdiContentCopy}></ha-svg-icon>
          </mwc-icon-button>
          <paper-tooltip
            manual-mode
            for="copy"
            position="left"
            animation-delay="0"
            offset="4"
          >
            ${this.hass.localize("ui.common.copied")}
          </paper-tooltip>
        </h1>
        <div class="card-content">${sections}</div>
      </ha-card>
    `;
  }

  protected firstUpdated(changedProps) {
    super.firstUpdated(changedProps);

    this.hass!.loadBackendTranslation("system_health");

    if (!this.hass!.config.components.includes("system_health")) {
      this._info = {
        system_health: {
          info: {
            error: this.hass.localize(
              "ui.panel.config.info.system_health_error"
            ),
          },
        },
      };
      return;
    }

    subscribeSystemHealthInfo(this.hass!, (info) => {
      this._info = info;
    });
  }

  private _copyInfo(): void {
<<<<<<< HEAD
    let haContent: string | undefined;
    const domainParts: string[] = [];

    for (const domain of Object.keys(this._info!).sort(sortKeys)) {
      const domainInfo = this._info![domain];
      const parts = [`${domainToName(this.hass.localize, domain)}\n`];

      for (const key of Object.keys(domainInfo.info)) {
        let value: unknown;

        if (typeof domainInfo.info[key] === "object") {
          const info = domainInfo.info[key] as SystemCheckValueObject;

          if (info.type === "pending") {
            value = "pending";
          } else if (info.type === "failed") {
            value = `failed to load: ${info.error}`;
          } else if (info.type === "date") {
            value = formatDateTime(new Date(info.value), this.hass.language);
          }
        } else {
          value = domainInfo.info[key];
        }

        parts.push(`${key}: ${value}`);
      }

      if (domain === "homeassistant") {
        haContent = parts.join("\n");
      } else {
        domainParts.push(parts.join("\n"));
      }
    }
=======
    const copyElement = this.shadowRoot?.querySelector(
      ".card-content"
    ) as HTMLElement;

    // Add temporary heading (fixed in EN since usually executed to provide support data)
    const tempTitle = document.createElement("h3");
    tempTitle.innerText = "System Health";
    copyElement.insertBefore(tempTitle, copyElement.firstElementChild);

    const selection = window.getSelection()!;
    selection.removeAllRanges();
    const range = document.createRange();
    range.selectNodeContents(copyElement);
    selection.addRange(range);
>>>>>>> 744efa30

    copyToClipboard(
      `System Health\n\n${haContent}\n\n${domainParts.join("\n\n")}`
    );

    // Remove temporary heading again
    copyElement.removeChild(tempTitle);

    this._toolTip!.show();
    setTimeout(() => this._toolTip?.hide(), 3000);
  }

  static get styles(): CSSResult {
    return css`
      table {
        width: 100%;
      }

      td:first-child {
        width: 45%;
      }

      .loading-container {
        display: flex;
        align-items: center;
        justify-content: center;
      }

      .card-header {
        justify-content: space-between;
        display: flex;
        align-items: center;
      }

      .error {
        color: var(--error-color);
      }

      a {
        color: var(--primary-color);
      }

      a.manage {
        text-decoration: none;
      }
    `;
  }
}

customElements.define("system-health-card", SystemHealthCard);<|MERGE_RESOLUTION|>--- conflicted
+++ resolved
@@ -118,7 +118,6 @@
         }
         if (domain !== "homeassistant") {
           sections.push(
-<<<<<<< HEAD
             html`
               <div class="card-header">
                 <h3>
@@ -137,9 +136,6 @@
                     `}
               </div>
             `
-=======
-            html`<h3>${domainToName(this.hass.localize, domain)}</h3>`
->>>>>>> 744efa30
           );
         }
         sections.push(html`
@@ -198,7 +194,6 @@
   }
 
   private _copyInfo(): void {
-<<<<<<< HEAD
     let haContent: string | undefined;
     const domainParts: string[] = [];
 
@@ -232,22 +227,6 @@
         domainParts.push(parts.join("\n"));
       }
     }
-=======
-    const copyElement = this.shadowRoot?.querySelector(
-      ".card-content"
-    ) as HTMLElement;
-
-    // Add temporary heading (fixed in EN since usually executed to provide support data)
-    const tempTitle = document.createElement("h3");
-    tempTitle.innerText = "System Health";
-    copyElement.insertBefore(tempTitle, copyElement.firstElementChild);
-
-    const selection = window.getSelection()!;
-    selection.removeAllRanges();
-    const range = document.createRange();
-    range.selectNodeContents(copyElement);
-    selection.addRange(range);
->>>>>>> 744efa30
 
     copyToClipboard(
       `System Health\n\n${haContent}\n\n${domainParts.join("\n\n")}`
