import "@material/mwc-button";
import "@polymer/app-layout/app-header/app-header";
import "@polymer/app-layout/app-toolbar/app-toolbar";
import "@polymer/paper-input/paper-input";
import {
  css,
  CSSResult,
  customElement,
  html,
  internalProperty,
  LitElement,
  property,
  TemplateResult,
} from "lit-element";
<<<<<<< HEAD
import { classMap } from "lit-html/directives/class-map";
=======
>>>>>>> 05cc3d71
import { isServiceLoaded } from "../../../common/config/is_service_loaded";
import "../../../components/buttons/ha-call-service-button";
import "../../../components/ha-card";
import { checkCoreConfig } from "../../../data/core";
<<<<<<< HEAD
=======
import { domainToName } from "../../../data/integration";
>>>>>>> 05cc3d71
import "../../../layouts/hass-tabs-subpage";
import { haStyle } from "../../../resources/styles";
import { HomeAssistant, Route } from "../../../types";
import "../ha-config-section";
import { configSections } from "../ha-panel-config";
<<<<<<< HEAD

const reloadableDomains = [
  "group",
  "automation",
  "script",
  "scene",
  "person",
  "zone",
  "input_boolean",
  "input_text",
  "input_number",
  "input_datetime",
  "input_select",
  "template",
  "universal",
  "rest",
  "command_line",
  "filter",
  "statistics",
  "generic",
  "generic_thermostat",
  "homekit",
  "min_max",
  "history_stats",
  "trend",
  "ping",
  "filesize",
];
=======
>>>>>>> 05cc3d71

@customElement("ha-config-server-control")
export class HaConfigServerControl extends LitElement {
  @property({ attribute: false }) public hass!: HomeAssistant;

  @property({ type: Boolean }) public isWide!: boolean;

  @property({ type: Boolean, attribute: "narrow", reflect: true })
  public narrow!: boolean;

  @property({ attribute: false }) public route!: Route;

  @property({ type: Boolean }) public showAdvanced!: boolean;

  @internalProperty() private _validating = false;

  @internalProperty() private _reloadableDomains: string[] = [];

  private _validateLog = "";

  private _isValid: boolean | null = null;

  protected updated(changedProperties) {
    const oldHass = changedProperties.get("hass");
    if (
      changedProperties.has("hass") &&
      (!oldHass || oldHass.config.components !== this.hass.config.components)
    ) {
      this._reloadableDomains = this.hass.config.components.filter(
        (component) =>
          !component.includes(".") &&
          isServiceLoaded(this.hass, component, "reload")
      );
    }
  }

  protected render(): TemplateResult {
    return html`
      <hass-tabs-subpage
        back-path="/config"
        .hass=${this.hass}
        .narrow=${this.narrow}
        .route=${this.route}
        .tabs=${configSections.general}
        .showAdvanced=${this.showAdvanced}
      >
        <ha-config-section
          ?side-by-side=${!this.showAdvanced}
          .narrow=${this.narrow}
          .isWide=${this.isWide}
        >
          <div slot="header">
            ${this.hass.localize("ui.panel.config.server_control.caption")}
          </div>
          <div slot="introduction">
            ${this.hass.localize("ui.panel.config.server_control.description")}
          </div>
          <div class="content">
            ${this.showAdvanced
              ? html`
                  <ha-card
                    class="validate-card"
                    header=${this.hass.localize(
                      "ui.panel.config.server_control.section.validation.heading"
                    )}
                  >
                    <div class="card-content">
                      ${this.hass.localize(
                        "ui.panel.config.server_control.section.validation.introduction"
                      )}
                      ${!this._validateLog
                        ? html`
                            <div
                              class="validate-container layout vertical center-center"
                            >
                              ${!this._validating
                                ? html`
                                    ${this._isValid
                                      ? html` <div
                                          class="validate-result"
                                          id="result"
                                        >
                                          ${this.hass.localize(
                                            "ui.panel.config.server_control.section.validation.valid"
                                          )}
                                        </div>`
                                      : ""}
                                    <mwc-button
                                      raised
                                      @click=${this._validateConfig}
                                    >
                                      ${this.hass.localize(
                                        "ui.panel.config.server_control.section.validation.check_config"
                                      )}
                                    </mwc-button>
                                  `
                                : html`
                                    <ha-circular-progress
                                      active
                                    ></ha-circular-progress>
                                  `}
                            </div>
                          `
                        : html`
                            <div class="config-invalid">
                              <span class="text">
                                ${this.hass.localize(
                                  "ui.panel.config.server_control.section.validation.invalid"
                                )}
                              </span>
                              <mwc-button raised @click=${this._validateConfig}>
                                ${this.hass.localize(
                                  "ui.panel.config.server_control.section.validation.check_config"
                                )}
                              </mwc-button>
                            </div>
                            <div id="configLog" class="validate-log">
                              ${this._validateLog}
                            </div>
                          `}
                    </div>
                  </ha-card>
                `
              : ""}

            <ha-card
              class="server-management-card ${classMap({
                "no-advanced": !this.showAdvanced,
              })}"
              header=${this.hass.localize(
                "ui.panel.config.server_control.section.server_management.heading"
              )}
            >
              <div class="card-content">
                ${this.hass.localize(
                  "ui.panel.config.server_control.section.server_management.introduction"
                )}
              </div>
              <div
                class="server-management-container layout horizontal center-center warning"
              >
                <ha-call-service-button
                  raised
                  class="warning"
                  service="restart"
                  domain="homeassistant"
                  .hass=${this.hass}
                  .confirmation=${this.hass.localize(
                    "ui.panel.config.server_control.section.server_management.confirm_restart"
                  )}
                >
                  ${this.hass.localize(
                    "ui.panel.config.server_control.section.server_management.restart"
                  )}
                </ha-call-service-button>
                <ha-call-service-button
                  raised
                  class="warning"
                  .hass=${this.hass}
                  domain="homeassistant"
                  service="stop"
                  confirmation=${this.hass.localize(
                    "ui.panel.config.server_control.section.server_management.confirm_stop"
                  )}
                >
                  ${this.hass.localize(
                    "ui.panel.config.server_control.section.server_management.stop"
                  )}
                </ha-call-service-button>
              </div>
            </ha-card>
          </div>
        </ha-config-section>
        <ha-config-section
          no-header
          .narrow=${this.narrow}
          .isWide=${this.isWide}
        >
          <div class="content">
            ${this.showAdvanced
              ? html`
                  <ha-card
                    class="reload"
                    header=${this.hass.localize(
                      "ui.panel.config.server_control.section.reloading.heading"
                    )}
                  >
                    <div class="card-content">
                      ${this.hass.localize(
                        "ui.panel.config.server_control.section.reloading.introduction"
                      )}
<<<<<<< HEAD
                    </div>
                    <div class="actions">
                      <ha-call-service-button
                        outlined
                        domain="homeassistant"
                        service="reload_core_config"
                        .hass=${this.hass}
                      >
                        ${this.hass.localize(
                          "ui.panel.config.server_control.section.reloading.core"
                        )}
                      </ha-call-service-button>
                      ${reloadableDomains.map((domain) =>
                        isServiceLoaded(this.hass, domain, "reload")
                          ? html`
                              <ha-call-service-button
                                outlined
                                service="reload"
                                .hass=${this.hass}
                                .domain=${domain}
                              >
                                ${this.hass.localize(
                                  `ui.panel.config.server_control.section.reloading.${domain}`
                                )}
                              </ha-call-service-button>
                            `
                          : ""
                      )}
                    </div>
                  </ha-card>
                `
              : ""}
          </div>
        </ha-config-section>
=======
                    </ha-call-service-button>
                    ${this._reloadableDomains.map((domain) =>
                      isServiceLoaded(this.hass, domain, "reload")
                        ? html`
                            <ha-call-service-button
                              outlined
                              service="reload"
                              .hass=${this.hass}
                              .domain=${domain}
                            >
                             ${this.hass.localize(
                              `ui.panel.config.server_control.section.reloading.${domain}`
                            ) ||
                            this.hass.localize(
                              "ui.panel.config.server_control.section.reloading.reload",
                              "domain",
                              domainToName(this.hass.localize, domain)
                            )}
                            </ha-call-service-button>
                          `
                        : ""
                    )}
                  </div>
                </ha-card>
              `
            : ""}
        </div>
>>>>>>> 05cc3d71
      </hass-tabs-subpage>
    `;
  }

  private async _validateConfig() {
    this._validating = true;
    this._validateLog = "";
    this._isValid = null;

    const configCheck = await checkCoreConfig(this.hass);
    this._validating = false;
    this._isValid = configCheck.result === "valid";

    if (configCheck.errors) {
      this._validateLog = configCheck.errors;
    }
  }

  static get styles(): CSSResult[] {
    return [
      haStyle,
      css`
        .heading {
          max-width: 1040px;
          margin: 0px auto;
        }

        .heading {
          padding: 28px 20px 0px;
        }

        .content {
          display: flex;
          flex-wrap: wrap;
          justify-content: space-between;
        }

        .validate-card,
        .server-management-card {
          width: calc(50% - 12px);
        }

        .header {
          font-size: 24px;
          line-height: 32px;
          padding-bottom: 8px;
          opacity: var(--dark-primary-opacity);
        }

        .description {
          opacity: var(--dark-primary-opacity);
          font-size: 14px;
          padding-bottom: 8px;
        }

        .validate-container,
        .server-management-container {
          height: 140px;
        }

        .server-management-container ha-call-service-button {
          padding-right: 16px;
        }

        .validate-result {
          color: var(--success-color);
          font-weight: 500;
          margin-bottom: 1em;
        }

        .config-invalid {
          margin: 1em 0;
        }

        .config-invalid .text {
          color: var(--error-color);
          font-weight: 500;
        }

        .config-invalid mwc-button {
          float: right;
        }

        .validate-log {
          white-space: pre-wrap;
          direction: ltr;
        }

        .warning {
          --mdc-theme-primary: var(--error-color);
        }

        .reload {
          margin-top: 24px;
        }

        .reload .actions {
          width: 100%;
          display: flex;
          flex-wrap: wrap;
          padding-bottom: 8px;
        }

        .reload ha-call-service-button {
          padding: 0 8px;
          display: inline-block;
          width: calc(33% - 24px);
          margin: 4px;
        }

        :host([narrow]) .validate-card,
        :host([narrow]) .server-management-card,
        .server-management-card.no-advanced {
          width: 100%;
        }

        :host([narrow]) .server-management-card {
          margin-top: 24px;
        }

        :host([narrow]) .reload ha-call-service-button {
          width: 100%;
          margin: 8px 0;
          border: none;
        }
      `,
    ];
  }
}

declare global {
  interface HTMLElementTagNameMap {
    "ha-config-server-control": HaConfigServerControl;
  }
}<|MERGE_RESOLUTION|>--- conflicted
+++ resolved
@@ -12,54 +12,17 @@
   property,
   TemplateResult,
 } from "lit-element";
-<<<<<<< HEAD
 import { classMap } from "lit-html/directives/class-map";
-=======
->>>>>>> 05cc3d71
 import { isServiceLoaded } from "../../../common/config/is_service_loaded";
 import "../../../components/buttons/ha-call-service-button";
 import "../../../components/ha-card";
 import { checkCoreConfig } from "../../../data/core";
-<<<<<<< HEAD
-=======
 import { domainToName } from "../../../data/integration";
->>>>>>> 05cc3d71
 import "../../../layouts/hass-tabs-subpage";
 import { haStyle } from "../../../resources/styles";
 import { HomeAssistant, Route } from "../../../types";
 import "../ha-config-section";
 import { configSections } from "../ha-panel-config";
-<<<<<<< HEAD
-
-const reloadableDomains = [
-  "group",
-  "automation",
-  "script",
-  "scene",
-  "person",
-  "zone",
-  "input_boolean",
-  "input_text",
-  "input_number",
-  "input_datetime",
-  "input_select",
-  "template",
-  "universal",
-  "rest",
-  "command_line",
-  "filter",
-  "statistics",
-  "generic",
-  "generic_thermostat",
-  "homekit",
-  "min_max",
-  "history_stats",
-  "trend",
-  "ping",
-  "filesize",
-];
-=======
->>>>>>> 05cc3d71
 
 @customElement("ha-config-server-control")
 export class HaConfigServerControl extends LitElement {
@@ -251,7 +214,6 @@
                       ${this.hass.localize(
                         "ui.panel.config.server_control.section.reloading.introduction"
                       )}
-<<<<<<< HEAD
                     </div>
                     <div class="actions">
                       <ha-call-service-button
@@ -264,7 +226,7 @@
                           "ui.panel.config.server_control.section.reloading.core"
                         )}
                       </ha-call-service-button>
-                      ${reloadableDomains.map((domain) =>
+                      ${this._reloadableDomains.map((domain) =>
                         isServiceLoaded(this.hass, domain, "reload")
                           ? html`
                               <ha-call-service-button
@@ -275,6 +237,11 @@
                               >
                                 ${this.hass.localize(
                                   `ui.panel.config.server_control.section.reloading.${domain}`
+                                ) ||
+                                this.hass.localize(
+                                  "ui.panel.config.server_control.section.reloading.reload",
+                                  "domain",
+                                  domainToName(this.hass.localize, domain)
                                 )}
                               </ha-call-service-button>
                             `
@@ -286,35 +253,6 @@
               : ""}
           </div>
         </ha-config-section>
-=======
-                    </ha-call-service-button>
-                    ${this._reloadableDomains.map((domain) =>
-                      isServiceLoaded(this.hass, domain, "reload")
-                        ? html`
-                            <ha-call-service-button
-                              outlined
-                              service="reload"
-                              .hass=${this.hass}
-                              .domain=${domain}
-                            >
-                             ${this.hass.localize(
-                              `ui.panel.config.server_control.section.reloading.${domain}`
-                            ) ||
-                            this.hass.localize(
-                              "ui.panel.config.server_control.section.reloading.reload",
-                              "domain",
-                              domainToName(this.hass.localize, domain)
-                            )}
-                            </ha-call-service-button>
-                          `
-                        : ""
-                    )}
-                  </div>
-                </ha-card>
-              `
-            : ""}
-        </div>
->>>>>>> 05cc3d71
       </hass-tabs-subpage>
     `;
   }
