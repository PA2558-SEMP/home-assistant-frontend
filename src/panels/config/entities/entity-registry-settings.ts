import "@material/mwc-button/mwc-button";
import "@material/mwc-formfield/mwc-formfield";
import "@material/mwc-list/mwc-list-item";
import { HassEntity, UnsubscribeFunc } from "home-assistant-js-websocket";
import {
  css,
  CSSResultGroup,
  html,
  LitElement,
  PropertyValues,
  TemplateResult,
} from "lit";
import { customElement, property, state } from "lit/decorators";
import memoizeOne from "memoize-one";
import { isComponentLoaded } from "../../../common/config/is_component_loaded";
import { fireEvent } from "../../../common/dom/fire_event";
import { stopPropagation } from "../../../common/dom/stop_propagation";
import { computeDomain } from "../../../common/entity/compute_domain";
import { domainIcon } from "../../../common/entity/domain_icon";
import { supportsFeature } from "../../../common/entity/supports-feature";
import { stringCompare } from "../../../common/string/compare";
import { LocalizeFunc } from "../../../common/translations/localize";
import "../../../components/ha-alert";
import "../../../components/ha-area-picker";
import "../../../components/ha-expansion-panel";
import "../../../components/ha-icon-picker";
import "../../../components/ha-radio";
import "../../../components/ha-select";
import "../../../components/ha-settings-row";
import "../../../components/ha-switch";
import type { HaSwitch } from "../../../components/ha-switch";
import "../../../components/ha-textfield";
import {
  CameraPreferences,
  CAMERA_SUPPORT_STREAM,
  fetchCameraPrefs,
  STREAM_TYPE_HLS,
  updateCameraPrefs,
} from "../../../data/camera";
import {
  ConfigEntry,
  deleteConfigEntry,
  getConfigEntries,
} from "../../../data/config_entries";
import {
  createConfigFlow,
  handleConfigFlowStep,
} from "../../../data/config_flow";
import { DataEntryFlowStepCreateEntry } from "../../../data/data_entry_flow";
import {
  DeviceRegistryEntry,
  subscribeDeviceRegistry,
  updateDeviceRegistryEntry,
} from "../../../data/device_registry";
import {
  EntityRegistryEntry,
  EntityRegistryEntryUpdateParams,
  ExtEntityRegistryEntry,
  fetchEntityRegistry,
  removeEntityRegistryEntry,
  updateEntityRegistryEntry,
} from "../../../data/entity_registry";
import { domainToName } from "../../../data/integration";
import { showOptionsFlowDialog } from "../../../dialogs/config-flow/show-dialog-options-flow";
import {
  showAlertDialog,
  showConfirmationDialog,
} from "../../../dialogs/generic/show-dialog-box";
import { showMoreInfoDialog } from "../../../dialogs/more-info/show-ha-more-info-dialog";
import { SubscribeMixin } from "../../../mixins/subscribe-mixin";
import { haStyle } from "../../../resources/styles";
import type { HomeAssistant } from "../../../types";
import { showDeviceRegistryDetailDialog } from "../devices/device-registry-detail/show-dialog-device-registry-detail";

const OVERRIDE_DEVICE_CLASSES = {
  cover: [
    [
      "awning",
      "blind",
      "curtain",
      "damper",
      "door",
      "garage",
      "gate",
      "shade",
      "shutter",
      "window",
    ],
  ],
  binary_sensor: [
    ["lock"], // Lock
    ["window", "door", "garage_door", "opening"], // Door
    ["battery", "battery_charging"], // Battery
    ["cold", "gas", "heat"], // Climate
    ["running", "motion", "moving", "occupancy", "presence", "vibration"], // Presence
    ["power", "plug", "light"], // Power
    [
      "smoke",
      "safety",
      "sound",
      "problem",
      "tamper",
      "carbon_monoxide",
      "moisture",
    ], // Alarm
  ],
};

const OVERRIDE_NUMBER_UNITS = {
  temperature: ["°C", "°F", "K"],
};

const OVERRIDE_SENSOR_UNITS = {
<<<<<<< HEAD
  mass: ["g", "kg", "lb", "mg", "oz", "µg"],
  pressure: ["hPa", "Pa", "kPa", "bar", "cbar", "mbar", "mmHg", "inHg", "psi"],
  temperature: ["°C", "°F", "K"],
=======
  distance: ["cm", "ft", "in", "km", "m", "mi", "mm", "yd"],
  pressure: ["hPa", "Pa", "kPa", "bar", "cbar", "mbar", "mmHg", "inHg", "psi"],
  speed: ["ft/s", "in/d", "in/h", "km/h", "kn", "m/s", "mm/d", "mph"],
  temperature: ["°C", "°F", "K"],
  volume: ["fl. oz.", "ft³", "gal", "L", "mL", "m³"],
>>>>>>> 296d5f8f
};

const OVERRIDE_WEATHER_UNITS = {
  precipitation: ["mm", "in"],
  pressure: ["hPa", "mbar", "mmHg", "inHg"],
  temperature: ["°C", "°F"],
  visibility: ["km", "mi"],
  wind_speed: ["ft/s", "km/h", "kn", "mph", "m/s"],
};

const SWITCH_AS_DOMAINS = ["cover", "fan", "light", "lock", "siren"];

@customElement("entity-registry-settings")
export class EntityRegistrySettings extends SubscribeMixin(LitElement) {
  @property({ attribute: false }) public hass!: HomeAssistant;

  @property({ type: Object }) public entry!: ExtEntityRegistryEntry;

  @state() private _name!: string;

  @state() private _icon!: string;

  @state() private _entityId!: string;

  @state() private _deviceClass?: string;

  @state() private _switchAs = "switch";

  @state() private _areaId?: string | null;

  @state() private _disabledBy!: EntityRegistryEntry["disabled_by"];

  @state() private _hiddenBy!: EntityRegistryEntry["hidden_by"];

  @state() private _device?: DeviceRegistryEntry;

  @state() private _helperConfigEntry?: ConfigEntry;

  @state() private _unit_of_measurement?: string | null;

  @state() private _precipitation_unit?: string | null;

  @state() private _pressure_unit?: string | null;

  @state() private _temperature_unit?: string | null;

  @state() private _visibility_unit?: string | null;

  @state() private _wind_speed_unit?: string | null;

  @state() private _error?: string;

  @state() private _submitting?: boolean;

  @state() private _cameraPrefs?: CameraPreferences;

  private _origEntityId!: string;

  private _deviceLookup?: Record<string, DeviceRegistryEntry>;

  private _deviceClassOptions?: string[][];

  public hassSubscribe(): UnsubscribeFunc[] {
    return [
      subscribeDeviceRegistry(this.hass.connection!, (devices) => {
        this._deviceLookup = {};
        for (const device of devices) {
          this._deviceLookup[device.id] = device;
        }
        if (this.entry.device_id) {
          this._device = this._deviceLookup[this.entry.device_id];
        }
      }),
    ];
  }

  protected firstUpdated(changedProps: PropertyValues): void {
    super.firstUpdated(changedProps);
    if (this.entry.config_entry_id) {
      getConfigEntries(this.hass, {
        type: "helper",
        domain: this.entry.platform,
      }).then((entries) => {
        this._helperConfigEntry = entries.find(
          (ent) => ent.entry_id === this.entry.config_entry_id
        );
      });
    }
  }

  protected willUpdate(changedProperties: PropertyValues) {
    super.willUpdate(changedProperties);
    if (!changedProperties.has("entry")) {
      return;
    }

    this._error = undefined;
    this._name = this.entry.name || "";
    this._icon = this.entry.icon || "";
    this._deviceClass =
      this.entry.device_class || this.entry.original_device_class;
    this._origEntityId = this.entry.entity_id;
    this._areaId = this.entry.area_id;
    this._entityId = this.entry.entity_id;
    this._disabledBy = this.entry.disabled_by;
    this._hiddenBy = this.entry.hidden_by;
    this._device =
      this.entry.device_id && this._deviceLookup
        ? this._deviceLookup[this.entry.device_id]
        : undefined;

    const domain = computeDomain(this.entry.entity_id);

    if (domain === "camera" && isComponentLoaded(this.hass, "stream")) {
      const stateObj: HassEntity | undefined =
        this.hass.states[this.entry.entity_id];
      if (
        stateObj &&
        supportsFeature(stateObj, CAMERA_SUPPORT_STREAM) &&
        // The stream component for HLS streams supports a server-side pre-load
        // option that client initiated WebRTC streams do not
        stateObj.attributes.frontend_stream_type === STREAM_TYPE_HLS
      ) {
        this._fetchCameraPrefs();
      }
    }

    if (domain === "number" || domain === "sensor") {
      const stateObj: HassEntity | undefined =
        this.hass.states[this.entry.entity_id];
      this._unit_of_measurement = stateObj?.attributes?.unit_of_measurement;
    }

    if (domain === "weather") {
      const stateObj: HassEntity | undefined =
        this.hass.states[this.entry.entity_id];
      this._precipitation_unit = stateObj?.attributes?.precipitation_unit;
      this._pressure_unit = stateObj?.attributes?.pressure_unit;
      this._temperature_unit = stateObj?.attributes?.temperature_unit;
      this._visibility_unit = stateObj?.attributes?.visibility_unit;
      this._wind_speed_unit = stateObj?.attributes?.wind_speed_unit;
    }

    const deviceClasses: string[][] = OVERRIDE_DEVICE_CLASSES[domain];

    if (!deviceClasses) {
      return;
    }

    this._deviceClassOptions = [[], []];
    for (const deviceClass of deviceClasses) {
      if (deviceClass.includes(this.entry.original_device_class!)) {
        this._deviceClassOptions[0] = deviceClass;
      } else {
        this._deviceClassOptions[1].push(...deviceClass);
      }
    }
  }

  protected render(): TemplateResult {
    if (this.entry.entity_id !== this._origEntityId) {
      return html``;
    }
    const stateObj: HassEntity | undefined =
      this.hass.states[this.entry.entity_id];

    const domain = computeDomain(this.entry.entity_id);

    const invalidDomainUpdate = computeDomain(this._entityId.trim()) !== domain;

    return html`
      ${!stateObj
        ? html`
            <div class="container warning">
              ${this.hass!.localize(
                "ui.dialogs.entity_registry.editor.unavailable"
              )}
              ${this._device?.disabled_by
                ? html`<br />${this.hass!.localize(
                      "ui.dialogs.entity_registry.editor.device_disabled"
                    )}<br /><mwc-button @click=${this._openDeviceSettings}>
                      ${this.hass!.localize(
                        "ui.dialogs.entity_registry.editor.open_device_settings"
                      )}
                    </mwc-button>`
                : ""}
            </div>
          `
        : ""}
      ${this._error
        ? html`<ha-alert alert-type="error">${this._error}</ha-alert>`
        : ""}
      <div class="form container">
        <ha-textfield
          .value=${this._name}
          .label=${this.hass.localize("ui.dialogs.entity_registry.editor.name")}
          .invalid=${invalidDomainUpdate}
          .disabled=${this._submitting}
          .placeholder=${this.entry.original_name}
          @input=${this._nameChanged}
        ></ha-textfield>
        <ha-icon-picker
          .hass=${this.hass}
          .value=${this._icon}
          @value-changed=${this._iconChanged}
          .label=${this.hass.localize("ui.dialogs.entity_registry.editor.icon")}
          .placeholder=${this.entry.original_icon || stateObj?.attributes.icon}
          .fallbackPath=${!this._icon && !stateObj?.attributes.icon && stateObj
            ? domainIcon(computeDomain(stateObj.entity_id), stateObj)
            : undefined}
          .disabled=${this._submitting}
        ></ha-icon-picker>
        ${this._deviceClassOptions
          ? html`
              <ha-select
                .label=${this.hass.localize(
                  "ui.dialogs.entity_registry.editor.device_class"
                )}
                .value=${this._deviceClass}
                naturalMenuWidth
                fixedMenuPosition
                @selected=${this._deviceClassChanged}
                @closed=${stopPropagation}
              >
                <mwc-list-item></mwc-list-item>
                ${this._deviceClassesSorted(
                  domain,
                  this._deviceClassOptions[0],
                  this.hass.localize
                ).map(
                  (entry) => html`
                    <mwc-list-item .value=${entry.deviceClass}>
                      ${entry.label}
                    </mwc-list-item>
                  `
                )}
                ${this._deviceClassOptions[0].length &&
                this._deviceClassOptions[1].length
                  ? html`<li divider role="separator"></li>`
                  : ""}
                ${this._deviceClassesSorted(
                  domain,
                  this._deviceClassOptions[1],
                  this.hass.localize
                ).map(
                  (entry) => html`
                    <mwc-list-item .value=${entry.deviceClass}>
                      ${entry.label}
                    </mwc-list-item>
                  `
                )}
              </ha-select>
            `
          : ""}
        ${domain === "number" &&
        this._deviceClass &&
        stateObj?.attributes.unit_of_measurement &&
        OVERRIDE_NUMBER_UNITS[this._deviceClass]?.includes(
          stateObj?.attributes.unit_of_measurement
        )
          ? html`
              <ha-select
                .label=${this.hass.localize(
                  "ui.dialogs.entity_registry.editor.unit_of_measurement"
                )}
                .value=${stateObj.attributes.unit_of_measurement}
                naturalMenuWidth
                fixedMenuPosition
                @selected=${this._unitChanged}
                @closed=${stopPropagation}
              >
                ${OVERRIDE_NUMBER_UNITS[this._deviceClass].map(
                  (unit: string) => html`
                    <mwc-list-item .value=${unit}>${unit}</mwc-list-item>
                  `
                )}
              </ha-select>
            `
          : ""}
        ${domain === "sensor" &&
        this._deviceClass &&
        stateObj?.attributes.unit_of_measurement &&
        OVERRIDE_SENSOR_UNITS[this._deviceClass]?.includes(
          stateObj?.attributes.unit_of_measurement
        )
          ? html`
              <ha-select
                .label=${this.hass.localize(
                  "ui.dialogs.entity_registry.editor.unit_of_measurement"
                )}
                .value=${stateObj.attributes.unit_of_measurement}
                naturalMenuWidth
                fixedMenuPosition
                @selected=${this._unitChanged}
                @closed=${stopPropagation}
              >
                ${OVERRIDE_SENSOR_UNITS[this._deviceClass].map(
                  (unit: string) => html`
                    <mwc-list-item .value=${unit}>${unit}</mwc-list-item>
                  `
                )}
              </ha-select>
            `
          : ""}
        ${domain === "weather"
          ? html`
              <ha-select
                .label=${this.hass.localize(
                  "ui.dialogs.entity_registry.editor.precipitation_unit"
                )}
                .value=${this._precipitation_unit}
                naturalMenuWidth
                fixedMenuPosition
                @selected=${this._precipitationUnitChanged}
                @closed=${stopPropagation}
              >
                ${OVERRIDE_WEATHER_UNITS.precipitation.map(
                  (unit: string) => html`
                    <mwc-list-item .value=${unit}>${unit}</mwc-list-item>
                  `
                )}
              </ha-select>
              <ha-select
                .label=${this.hass.localize(
                  "ui.dialogs.entity_registry.editor.pressure_unit"
                )}
                .value=${this._pressure_unit}
                naturalMenuWidth
                fixedMenuPosition
                @selected=${this._pressureUnitChanged}
                @closed=${stopPropagation}
              >
                ${OVERRIDE_WEATHER_UNITS.pressure.map(
                  (unit: string) => html`
                    <mwc-list-item .value=${unit}>${unit}</mwc-list-item>
                  `
                )}
              </ha-select>
              <ha-select
                .label=${this.hass.localize(
                  "ui.dialogs.entity_registry.editor.temperature_unit"
                )}
                .value=${this._temperature_unit}
                naturalMenuWidth
                fixedMenuPosition
                @selected=${this._temperatureUnitChanged}
                @closed=${stopPropagation}
              >
                ${OVERRIDE_WEATHER_UNITS.temperature.map(
                  (unit: string) => html`
                    <mwc-list-item .value=${unit}>${unit}</mwc-list-item>
                  `
                )}
              </ha-select>
              <ha-select
                .label=${this.hass.localize(
                  "ui.dialogs.entity_registry.editor.visibility_unit"
                )}
                .value=${this._visibility_unit}
                naturalMenuWidth
                fixedMenuPosition
                @selected=${this._visibilityUnitChanged}
                @closed=${stopPropagation}
              >
                ${OVERRIDE_WEATHER_UNITS.visibility.map(
                  (unit: string) => html`
                    <mwc-list-item .value=${unit}>${unit}</mwc-list-item>
                  `
                )}
              </ha-select>
              <ha-select
                .label=${this.hass.localize(
                  "ui.dialogs.entity_registry.editor.wind_speed_unit"
                )}
                .value=${this._wind_speed_unit}
                naturalMenuWidth
                fixedMenuPosition
                @selected=${this._windSpeedUnitChanged}
                @closed=${stopPropagation}
              >
                ${OVERRIDE_WEATHER_UNITS.wind_speed.map(
                  (unit: string) => html`
                    <mwc-list-item .value=${unit}>${unit}</mwc-list-item>
                  `
                )}
              </ha-select>
            `
          : ""}
        ${domain === "switch"
          ? html`<ha-select
              .label=${this.hass.localize(
                "ui.dialogs.entity_registry.editor.device_class"
              )}
              naturalMenuWidth
              fixedMenuPosition
              @selected=${this._switchAsChanged}
              @closed=${stopPropagation}
            >
              <mwc-list-item
                value="switch"
                .selected=${!this._deviceClass ||
                this._deviceClass === "switch"}
              >
                ${this.hass.localize(
                  "ui.dialogs.entity_registry.editor.device_classes.switch.switch"
                )}
              </mwc-list-item>
              <mwc-list-item
                value="outlet"
                .selected=${this._deviceClass === "outlet"}
              >
                ${this.hass.localize(
                  "ui.dialogs.entity_registry.editor.device_classes.switch.outlet"
                )}
              </mwc-list-item>
              <li divider role="separator"></li>
              ${this._switchAsDomainsSorted(
                SWITCH_AS_DOMAINS,
                this.hass.localize
              ).map(
                (entry) => html`
                  <mwc-list-item .value=${entry.domain}>
                    ${entry.label}
                  </mwc-list-item>
                `
              )}
            </ha-select>`
          : ""}
        ${this._helperConfigEntry
          ? html`
              <div class="row">
                <mwc-button
                  @click=${this._showOptionsFlow}
                  .disabled=${this._submitting}
                >
                  ${this.hass.localize(
                    "ui.dialogs.entity_registry.editor.configure_state",
                    "integration",
                    domainToName(
                      this.hass.localize,
                      this._helperConfigEntry.domain
                    )
                  )}
                </mwc-button>
              </div>
            `
          : ""}
        <ha-textfield
          error-message="Domain needs to stay the same"
          .value=${this._entityId}
          .label=${this.hass.localize(
            "ui.dialogs.entity_registry.editor.entity_id"
          )}
          .invalid=${invalidDomainUpdate}
          .disabled=${this._submitting}
          @input=${this._entityIdChanged}
        ></ha-textfield>
        ${!this.entry.device_id
          ? html`<ha-area-picker
              .hass=${this.hass}
              .value=${this._areaId}
              @value-changed=${this._areaPicked}
            ></ha-area-picker>`
          : ""}
        ${this._cameraPrefs
          ? html`
              <ha-settings-row>
                <span slot="heading"
                  >${this.hass.localize(
                    "ui.dialogs.entity_registry.editor.preload_stream"
                  )}</span
                >
                <span slot="description"
                  >${this.hass.localize(
                    "ui.dialogs.entity_registry.editor.preload_stream_description"
                  )}</span
                >
                <ha-switch
                  .checked=${this._cameraPrefs.preload_stream}
                  @change=${this._handleCameraPrefsChanged}
                >
                </ha-switch>
              </ha-settings-row>
            `
          : ""}
        <ha-expansion-panel
          .header=${this.hass.localize(
            "ui.dialogs.entity_registry.editor.advanced"
          )}
          outlined
        >
          <div class="label">
            ${this.hass.localize(
              "ui.dialogs.entity_registry.editor.entity_status"
            )}:
          </div>
          <div class="secondary">
            ${this._disabledBy &&
            this._disabledBy !== "user" &&
            this._disabledBy !== "integration"
              ? this.hass.localize(
                  "ui.dialogs.entity_registry.editor.enabled_cause",
                  "cause",
                  this.hass.localize(
                    `config_entry.disabled_by.${this._disabledBy}`
                  )
                )
              : ""}
          </div>
          <div class="row">
            <mwc-formfield
              .label=${this.hass.localize(
                "ui.dialogs.entity_registry.editor.enabled_label"
              )}
            >
              <ha-radio
                name="hiddendisabled"
                value="enabled"
                .checked=${!this._hiddenBy && !this._disabledBy}
                .disabled=${(this._hiddenBy !== null &&
                  this._hiddenBy !== "user") ||
                !!this._device?.disabled_by ||
                (this._disabledBy !== null &&
                  this._disabledBy !== "user" &&
                  this._disabledBy !== "integration")}
                @change=${this._viewStatusChanged}
              ></ha-radio>
            </mwc-formfield>
            <mwc-formfield
              .label=${this.hass.localize(
                "ui.dialogs.entity_registry.editor.hidden_label"
              )}
            >
              <ha-radio
                name="hiddendisabled"
                value="hidden"
                .checked=${this._hiddenBy !== null}
                .disabled=${(this._hiddenBy && this._hiddenBy !== "user") ||
                Boolean(this._device?.disabled_by) ||
                (this._disabledBy &&
                  this._disabledBy !== "user" &&
                  this._disabledBy !== "integration")}
                @change=${this._viewStatusChanged}
              ></ha-radio>
            </mwc-formfield>
            <mwc-formfield
              .label=${this.hass.localize(
                "ui.dialogs.entity_registry.editor.disabled_label"
              )}
            >
              <ha-radio
                name="hiddendisabled"
                value="disabled"
                .checked=${this._disabledBy !== null}
                .disabled=${(this._hiddenBy && this._hiddenBy !== "user") ||
                Boolean(this._device?.disabled_by) ||
                (this._disabledBy &&
                  this._disabledBy !== "user" &&
                  this._disabledBy !== "integration")}
                @change=${this._viewStatusChanged}
              ></ha-radio>
            </mwc-formfield>
          </div>

          ${this._disabledBy !== null
            ? html`
                <div class="secondary">
                  ${this.hass.localize(
                    "ui.dialogs.entity_registry.editor.enabled_description"
                  )}
                </div>
              `
            : this._hiddenBy !== null
            ? html`
                <div class="secondary">
                  ${this.hass.localize(
                    "ui.dialogs.entity_registry.editor.hidden_description"
                  )}
                </div>
              `
            : ""}
          ${this.entry.device_id
            ? html`
                <div class="label">
                  ${this.hass.localize(
                    "ui.dialogs.entity_registry.editor.change_area"
                  )}:
                </div>
                <ha-area-picker
                  .hass=${this.hass}
                  .value=${this._areaId}
                  .placeholder=${this._device?.area_id}
                  .label=${this.hass.localize(
                    "ui.dialogs.entity_registry.editor.area"
                  )}
                  @value-changed=${this._areaPicked}
                ></ha-area-picker>
                <div class="secondary">
                  ${this.hass.localize(
                    "ui.dialogs.entity_registry.editor.area_note"
                  )}
                  ${this._device
                    ? html`
                        <button class="link" @click=${this._openDeviceSettings}>
                          ${this.hass.localize(
                            "ui.dialogs.entity_registry.editor.change_device_area"
                          )}
                        </button>
                      `
                    : ""}
                </div>
              `
            : ""}
        </ha-expansion-panel>
      </div>
      <div class="buttons">
        <mwc-button
          class="warning"
          @click=${this._confirmDeleteEntry}
          .disabled=${this._submitting ||
          (!this._helperConfigEntry && !stateObj?.attributes.restored)}
        >
          ${this.hass.localize("ui.dialogs.entity_registry.editor.delete")}
        </mwc-button>
        <mwc-button
          @click=${this._updateEntry}
          .disabled=${invalidDomainUpdate || this._submitting}
        >
          ${this.hass.localize("ui.dialogs.entity_registry.editor.update")}
        </mwc-button>
      </div>
    `;
  }

  private _nameChanged(ev): void {
    this._error = undefined;
    this._name = ev.target.value;
  }

  private _iconChanged(ev: CustomEvent): void {
    this._error = undefined;
    this._icon = ev.detail.value;
  }

  private _entityIdChanged(ev): void {
    this._error = undefined;
    this._entityId = ev.target.value;
  }

  private _deviceClassChanged(ev): void {
    this._error = undefined;
    this._deviceClass = ev.target.value;
  }

  private _unitChanged(ev): void {
    this._error = undefined;
    this._unit_of_measurement = ev.target.value;
  }

  private _precipitationUnitChanged(ev): void {
    this._error = undefined;
    this._precipitation_unit = ev.target.value;
  }

  private _pressureUnitChanged(ev): void {
    this._error = undefined;
    this._pressure_unit = ev.target.value;
  }

  private _temperatureUnitChanged(ev): void {
    this._error = undefined;
    this._temperature_unit = ev.target.value;
  }

  private _visibilityUnitChanged(ev): void {
    this._error = undefined;
    this._visibility_unit = ev.target.value;
  }

  private _windSpeedUnitChanged(ev): void {
    this._error = undefined;
    this._wind_speed_unit = ev.target.value;
  }

  private _switchAsChanged(ev): void {
    if (ev.target.value === "") {
      return;
    }

    // If value is "outlet" that means the user kept the "switch" domain, but actually changed
    // the device_class of the switch to "outlet".
    const switchAs = ev.target.value === "outlet" ? "switch" : ev.target.value;
    this._switchAs = switchAs;

    if (ev.target.value === "outlet" || ev.target.value === "switch") {
      this._deviceClass = ev.target.value;
    }
  }

  private _areaPicked(ev: CustomEvent) {
    this._error = undefined;
    this._areaId = ev.detail.value;
  }

  private async _fetchCameraPrefs() {
    this._cameraPrefs = await fetchCameraPrefs(this.hass, this.entry.entity_id);
  }

  private async _handleCameraPrefsChanged(ev) {
    const checkbox = ev.currentTarget as HaSwitch;
    try {
      this._cameraPrefs = await updateCameraPrefs(
        this.hass,
        this.entry.entity_id,
        {
          preload_stream: checkbox.checked!,
        }
      );
    } catch (err: any) {
      showAlertDialog(this, { text: err.message });
      checkbox.checked = !checkbox.checked;
    }
  }

  private _viewStatusChanged(ev: CustomEvent): void {
    switch ((ev.target as any).value) {
      case "enabled":
        this._disabledBy = null;
        this._hiddenBy = null;
        break;
      case "disabled":
        this._disabledBy = "user";
        this._hiddenBy = null;
        break;
      case "hidden":
        this._hiddenBy = "user";
        this._disabledBy = null;
        break;
    }
  }

  private _openDeviceSettings() {
    showDeviceRegistryDetailDialog(this, {
      device: this._device!,
      updateEntry: async (updates) => {
        await updateDeviceRegistryEntry(this.hass, this._device!.id, updates);
      },
    });
  }

  private async _updateEntry(): Promise<void> {
    this._submitting = true;

    const parent = (this.getRootNode() as ShadowRoot).host as HTMLElement;

    const params: Partial<EntityRegistryEntryUpdateParams> = {
      name: this._name.trim() || null,
      icon: this._icon.trim() || null,
      area_id: this._areaId || null,
      new_entity_id: this._entityId.trim(),
    };

    // Only update device class if changed by user
    if (
      this._deviceClass !==
      (this.entry.device_class || this.entry.original_device_class)
    ) {
      params.device_class = this._deviceClass;
    }

    const stateObj: HassEntity | undefined =
      this.hass.states[this.entry.entity_id];
    const domain = computeDomain(this.entry.entity_id);

    if (
      this.entry.disabled_by !== this._disabledBy &&
      (this._disabledBy === null || this._disabledBy === "user")
    ) {
      params.disabled_by = this._disabledBy;
    }
    if (
      this.entry.hidden_by !== this._hiddenBy &&
      (this._hiddenBy === null || this._hiddenBy === "user")
    ) {
      params.hidden_by = this._hiddenBy;
    }
    if (
      (domain === "number" || domain === "sensor") &&
      stateObj?.attributes?.unit_of_measurement !== this._unit_of_measurement
    ) {
      params.options_domain = domain;
      params.options = { unit_of_measurement: this._unit_of_measurement };
    }
    if (
      domain === "weather" &&
      (stateObj?.attributes?.precipitation_unit !== this._precipitation_unit ||
        stateObj?.attributes?.pressure_unit !== this._pressure_unit ||
        stateObj?.attributes?.temperature_unit !== this._temperature_unit ||
        stateObj?.attributes?.visbility_unit !== this._visibility_unit ||
        stateObj?.attributes?.wind_speed_unit !== this._wind_speed_unit)
    ) {
      params.options_domain = "weather";
      params.options = {
        precipitation_unit: this._precipitation_unit,
        pressure_unit: this._pressure_unit,
        temperature_unit: this._temperature_unit,
        visibility_unit: this._visibility_unit,
        wind_speed_unit: this._wind_speed_unit,
      };
    }
    try {
      const result = await updateEntityRegistryEntry(
        this.hass!,
        this._origEntityId,
        params
      );
      if (result.require_restart) {
        showAlertDialog(this, {
          text: this.hass.localize(
            "ui.dialogs.entity_registry.editor.enabled_restart_confirm"
          ),
        });
      }
      if (result.reload_delay) {
        showAlertDialog(this, {
          text: this.hass.localize(
            "ui.dialogs.entity_registry.editor.enabled_delay_confirm",
            "delay",
            result.reload_delay
          ),
        });
      }
      fireEvent(this as HTMLElement, "close-dialog");
    } catch (err: any) {
      this._error = err.message || "Unknown error";
    } finally {
      this._submitting = false;
    }

    if (this._switchAs !== "switch") {
      if (
        !(await showConfirmationDialog(this, {
          text: this.hass!.localize(
            "ui.dialogs.entity_registry.editor.switch_as_x_confirm",
            "domain",
            this._switchAs
          ),
        }))
      ) {
        return;
      }
      const configFlow = await createConfigFlow(this.hass, "switch_as_x");
      const result = (await handleConfigFlowStep(
        this.hass,
        configFlow.flow_id,
        {
          entity_id: this._entityId.trim(),
          target_domain: this._switchAs,
        }
      )) as DataEntryFlowStepCreateEntry;
      if (!result.result?.entry_id) {
        return;
      }
      const unsub = await this.hass.connection.subscribeEvents(() => {
        unsub();
        fetchEntityRegistry(this.hass.connection).then((entityRegistry) => {
          const entity = entityRegistry.find(
            (reg) => reg.config_entry_id === result.result!.entry_id
          );
          if (!entity) {
            return;
          }
          showMoreInfoDialog(parent, {
            entityId: entity.entity_id,
            tab: "settings",
          });
        });
      }, "entity_registry_updated");
    }
  }

  private async _confirmDeleteEntry(): Promise<void> {
    if (
      !(await showConfirmationDialog(this, {
        text: this.hass.localize(
          "ui.dialogs.entity_registry.editor.confirm_delete"
        ),
      }))
    ) {
      return;
    }

    this._submitting = true;

    try {
      if (this._helperConfigEntry) {
        await deleteConfigEntry(this.hass, this._helperConfigEntry.entry_id);
      } else {
        await removeEntityRegistryEntry(this.hass!, this._origEntityId);
      }
      fireEvent(this, "close-dialog");
    } finally {
      this._submitting = false;
    }
  }

  private async _showOptionsFlow() {
    showOptionsFlowDialog(this, this._helperConfigEntry!, null);
  }

  private _switchAsDomainsSorted = memoizeOne(
    (domains: string[], localize: LocalizeFunc) =>
      domains
        .map((entry) => ({
          domain: entry,
          label: domainToName(localize, entry),
        }))
        .sort((a, b) => stringCompare(a.label, b.label))
  );

  private _deviceClassesSorted = memoizeOne(
    (domain: string, deviceClasses: string[], localize: LocalizeFunc) =>
      deviceClasses
        .map((entry) => ({
          deviceClass: entry,
          label: localize(
            `ui.dialogs.entity_registry.editor.device_classes.${domain}.${entry}`
          ),
        }))
        .sort((a, b) => stringCompare(a.label, b.label))
  );

  static get styles(): CSSResultGroup {
    return [
      haStyle,
      css`
        :host {
          display: block;
        }
        .container {
          padding: 20px 24px;
        }
        .buttons {
          box-sizing: border-box;
          display: flex;
          padding: 24px;
          padding-top: 16px;
          justify-content: space-between;
          padding-bottom: max(env(safe-area-inset-bottom), 24px);
          background-color: var(--mdc-theme-surface, #fff);
          border-top: 1px solid var(--divider-color);
          position: sticky;
          bottom: 0px;
        }
        ha-select {
          width: 100%;
          margin: 8px 0;
        }
        ha-switch {
          margin-right: 16px;
        }
        ha-settings-row {
          padding: 0;
        }
        ha-settings-row ha-switch {
          margin-right: 0;
        }
        ha-textfield {
          display: block;
          margin: 8px 0;
        }
        ha-area-picker {
          margin: 8px 0;
          display: block;
        }
        .row {
          margin: 8px 0;
          color: var(--primary-text-color);
          display: flex;
          align-items: center;
        }
        .label {
          margin-top: 16px;
        }
        .secondary {
          margin: 8px 0;
          width: 340px;
        }
        li[divider] {
          border-bottom-color: var(--divider-color);
        }
      `,
    ];
  }
}

declare global {
  interface HTMLElementTagNameMap {
    "entity-registry-settings": EntityRegistrySettings;
  }
}<|MERGE_RESOLUTION|>--- conflicted
+++ resolved
@@ -111,17 +111,12 @@
 };
 
 const OVERRIDE_SENSOR_UNITS = {
-<<<<<<< HEAD
+  distance: ["cm", "ft", "in", "km", "m", "mi", "mm", "yd"],
   mass: ["g", "kg", "lb", "mg", "oz", "µg"],
-  pressure: ["hPa", "Pa", "kPa", "bar", "cbar", "mbar", "mmHg", "inHg", "psi"],
-  temperature: ["°C", "°F", "K"],
-=======
-  distance: ["cm", "ft", "in", "km", "m", "mi", "mm", "yd"],
   pressure: ["hPa", "Pa", "kPa", "bar", "cbar", "mbar", "mmHg", "inHg", "psi"],
   speed: ["ft/s", "in/d", "in/h", "km/h", "kn", "m/s", "mm/d", "mph"],
   temperature: ["°C", "°F", "K"],
   volume: ["fl. oz.", "ft³", "gal", "L", "mL", "m³"],
->>>>>>> 296d5f8f
 };
 
 const OVERRIDE_WEATHER_UNITS = {
