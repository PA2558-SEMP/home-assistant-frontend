--- conflicted
+++ resolved
@@ -69,27 +69,6 @@
             </ha-card>
           `
         : ""}
-<<<<<<< HEAD
-=======
-      ${CONF_HAPPENING && !localStorage.dismissConf2020
-        ? html`
-            <ha-card class="conf-card">
-              <a
-                target="_blank"
-                href="https://www.home-assistant.io/conference"
-                rel="noopener noreferrer"
-              >
-                <img src="/static/images/conference.png" />
-                <div class="carrot"><ha-icon-next></ha-icon-next></div>
-              </a>
-              <ha-svg-icon
-                .path=${mdiClose}
-                @click=${this._dismissConference}
-              ></ha-svg-icon>
-            </ha-card>
-          `
-        : ""}
->>>>>>> aa4f0929
       ${Object.values(configSections).map(
         (section) => html`
           <ha-card>
@@ -215,31 +194,6 @@
           text-decoration: none;
           color: var(--primary-text-color);
         }
-<<<<<<< HEAD
-=======
-        .conf-card {
-          position: relative;
-        }
-        .conf-card img {
-          display: block;
-          width: 100%;
-        }
-        .conf-card .carrot {
-          position: absolute;
-          top: 0;
-          right: 16px;
-          bottom: 0;
-          display: flex;
-          align-items: center;
-          color: white;
-        }
-        .conf-card ha-svg-icon {
-          position: absolute;
-          bottom: -4px;
-          left: -4px;
-          color: #a2cdf3;
-        }
->>>>>>> aa4f0929
         .promo-advanced {
           text-align: center;
           color: var(--secondary-text-color);
